{
    "_meta": {
        "hash": {
            "sha256": "093146be7e83e9248897687853fdf4969b0cce5965a65d9a5dcbcf5358f6cc00"
        },
        "pipfile-spec": 6,
        "requires": {
            "python_version": "3.6"
        },
        "sources": [
            {
                "name": "pypi",
                "url": "https://pypi.python.org/simple",
                "verify_ssl": true
            }
        ]
    },
    "default": {
        "altgraph": {
            "hashes": [
                "sha256:d6814989f242b2b43025cba7161fc1b8fb487a62cd49c49245d6fd01c18ac997",
                "sha256:ddf5320017147ba7b810198e0b6619bd7b5563aa034da388cea8546b877f9b0c"
            ],
            "version": "==0.16.1"
        },
        "certifi": {
            "hashes": [
                "sha256:59b7658e26ca9c7339e00f8f4636cdfe59d34fa37b9b04f6f9e9926b3cece1a5",
                "sha256:b26104d6835d1f5e49452a26eb2ff87fe7090b89dfcaee5ea2212697e1e1d7ae"
            ],
            "version": "==2019.3.9"
        },
        "chardet": {
            "hashes": [
                "sha256:84ab92ed1c4d4f16916e05906b6b75a6c0fb5db821cc65e70cbd64a3e2a5eaae",
                "sha256:fc323ffcaeaed0e0a02bf4d117757b98aed530d9ed4531e3e15460124c106691"
            ],
            "version": "==3.0.4"
        },
        "entrypoints": {
            "hashes": [
                "sha256:589f874b313739ad35be6e0cd7efde2a4e9b6fea91edcc34e58ecbb8dbe56d19",
                "sha256:c70dd71abe5a8c85e55e12c19bd91ccfeec11a6e99044204511f9ed547d48451"
            ],
            "version": "==0.3"
        },
        "flake8": {
            "hashes": [
                "sha256:859996073f341f2670741b51ec1e67a01da142831aa1fdc6242dbf88dffbe661",
                "sha256:a796a115208f5c03b18f332f7c11729812c8c3ded6c46319c59b53efd3819da8"
            ],
            "index": "pypi",
            "version": "==3.7.7"
        },
        "fpdf": {
            "hashes": [
                "sha256:125840783289e7d12552b1e86ab692c37322e7a65b96a99e0ea86cca041b6779"
            ],
            "index": "pypi",
            "version": "==1.7.2"
        },
        "future": {
            "hashes": [
                "sha256:67045236dcfd6816dc439556d009594abf643e5eb48992e36beac09c2ca659b8"
            ],
            "version": "==0.17.1"
        },
        "gooey": {
            "hashes": [
                "sha256:3e5eb6aebf55470c8c1d0ec06410b2a750600516e8f5943ee898ac1d4ff8fecf",
                "sha256:43aedde9ff89ce301e46d4871aaf4bec83be96e84994cbda69ff71d4297632c4"
            ],
            "index": "pypi",
            "version": "==1.0.0"
        },
        "idna": {
            "hashes": [
                "sha256:c357b3f628cf53ae2c4c05627ecc484553142ca23264e593d327bcde5e9c3407",
                "sha256:ea8b7f6188e6fa117537c3df7da9fc686d485087abf6ac197f9c46432f7e4a3c"
            ],
            "version": "==2.8"
        },
        "macholib": {
            "hashes": [
                "sha256:ac02d29898cf66f27510d8f39e9112ae00590adb4a48ec57b25028d6962b1ae1",
                "sha256:c4180ffc6f909bf8db6cd81cff4b6f601d575568f4d5dee148c830e9851eb9db"
            ],
            "version": "==1.11"
        },
        "mccabe": {
            "hashes": [
                "sha256:ab8a6258860da4b6677da4bd2fe5dc2c659cff31b3ee4f7f5d64e79735b80d42",
                "sha256:dd8d182285a0fe56bace7f45b5e7d1a6ebcbf524e8f3bd87eb0f125271b8831f"
            ],
            "version": "==0.6.1"
        },
        "mypy-extensions": {
            "hashes": [
                "sha256:37e0e956f41369209a3d5f34580150bcacfabaa57b33a15c0b25f4b5725e0812",
                "sha256:b16cabe759f55e3409a7d231ebd2841378fb0c27a5d1994719e340e4f429ac3e"
            ],
            "index": "pypi",
            "version": "==0.4.1"
        },
        "olefile": {
            "hashes": [
                "sha256:133b031eaf8fd2c9399b78b8bc5b8fcbe4c31e85295749bb17a87cba8f3c3964"
            ],
            "version": "==0.46"
        },
        "pefile": {
            "hashes": [
                "sha256:a5d6e8305c6b210849b47a6174ddf9c452b2888340b8177874b862ba6c207645"
            ],
            "version": "==2019.4.18"
        },
        "pillow": {
            "hashes": [
                "sha256:0e3b56364a2c772c961a8faad8a835d3f24d8848310de035c9e07cc006035cbc",
                "sha256:1d742642d01914b7e0cf6fd597a51f57d21fd68f794cf84803e03e72db78a261",
                "sha256:2046a2001e2c413998951cc28aa0dbfd4cff846a12e24c2145d42630d5104094",
                "sha256:39c7c9dcf64430091e30ef14d4191b4cae9b7b5ff29762357730aac4866fb189",
                "sha256:4fb8ab0f8895fb946454ef6ffe806f49ee387095f2d6112ae24670e5fb8fbcd9",
                "sha256:53eaec751151b5713a15b1cd62b06d0fc16d72f56623c15448728c554c30770b",
                "sha256:54898190b538a6c8fa4228e866ff2e7609da1ba9fd1d9cc5dc8ca591d37ce0a8",
                "sha256:575a9b3468c82f38be0419cd39d35001ae95a0cc5226534e45430035fecef583",
                "sha256:59cef683d79b85d55a950c1e61dc7b6be0c45a5074692746354cd9a8ace1cd17",
                "sha256:6d814aa655d94c63547fc3208cb6ab886ff1a64c543b31f52658663b1bb3f011",
                "sha256:759e5e3e99c4ac87b99e9288a75236c63173d1bb24c8d3f9d9d2c8332fceeb0a",
                "sha256:822e4fc261d12fa44d88dadee0e93d59663db94d962d4ffffbf09b1fe5e5be51",
                "sha256:9184b9788a9cf677e53626a4dc141136a22d349a5480479b98defd3cfb5015a4",
                "sha256:92087cb92a968421f42235f7d8153f4766b6ba213a6efb36b8060f3c9d294569",
                "sha256:922aeb050bd52d8ce9531ab57fd2440bfe975900e8700fec385fb741c3c557c7",
                "sha256:9adcfa2477b7e279ebeee75b49f535518201bbd7d26ca2ef1cf6751cb6e658e8",
                "sha256:a336596b06e062b92eb8201a3b5dff07ae01c3a5d08ce5539d2da49b123f2be6",
                "sha256:a6f43511c79bed431ec2b56e55150b5222c732cd9e5f80e77a44e068e94c71fc",
                "sha256:a97c715d44efd5b4aa8d739b8fad88b93ed79f1b33fc2822d5802043f3b1b527",
                "sha256:b13106cb83a3b7d1a02fafb94bfafbc980465ba948b76ea1996245959c6783d2",
                "sha256:be803fae6af36639524a0f6861a8cface67bbec66c3416c3eaf592f1d45b8b20",
                "sha256:cc6a5ed5b8f9d2f25e4e42d562e0ec4df3ce838f9e9b9d9d9b65fac6fe93a4cc",
                "sha256:dc32362d0cadf18c3aef7040455760106cafe7dd3c211dc27c507e746376bb56",
                "sha256:e595312f67962d6b4fde3b7dffaaaca4becefa522d677676bb57b0ec5f8f921a",
                "sha256:e66080685863444738f08e13081c287e340b6e4f8bd674a2e0da967776ac6f46",
                "sha256:effa82e72f5064439a3d2c7ff615b999eb1c4d65bb1f1e6ee6e2ddb345b3e81e",
                "sha256:f2d71951f473744ac617b645b62d0c4df5372ef4618c425646bfe5e2e8878e61"
            ],
            "version": "==4.3.0"
        },
        "psutil": {
            "hashes": [
                "sha256:00a1f9ff8d1e035fba7bfdd6977fa8ea7937afdb4477339e5df3dba78194fe11",
                "sha256:259ec8578d19643179eb2377348c63b650b51ba40f58f2620a3d9732b8a0b557",
                "sha256:2fbbc7dce43c5240b9dc6d56302d57412f1c5a0d665d1f04eb05a6b7279f4e9b",
                "sha256:3473d6abad9d6ec7b8a97f4dc55f0b3483ecf470d85f08f5e23c1c07592b914f",
                "sha256:449747f638c221f8ce6ca3548aefef13339aa05b453cc1f233f4d6c31c206198",
                "sha256:7dc6c3bbb5d28487f791f195d6abfdef295d34c44ce6cb5f2d178613fb3338ab",
                "sha256:d3808be8241433db17fa955566c3b8be61dac8ba8f221dcbb202a9daba918db5",
                "sha256:e3d00d8fc3d4217f05d07af45390f072c04cb7c7dddd70b86b728e5fbe485c81",
                "sha256:f6c2d54abd59ed8691882de7fd6b248f5808a567885f20f50b3b4b9eedaebb1f"
            ],
            "version": "==5.4.2"
        },
        "pycodestyle": {
            "hashes": [
<<<<<<< HEAD
                "sha256:95a2219d12372f05704562a14ec30bc76b05a5b297b21a5dfe3f6fac3491ae56",
                "sha256:e40a936c9a450ad81df37f549d676d127b1b66000a6c500caa2b085bc0ca976c"
=======
                "sha256:682256a5b318149ca0d2a9185d365d8864a768a28db66a84a2ea946bcc426766",
                "sha256:6c4245ade1edfad79c3446fadfc96b0de2759662dc29d07d80a6f27ad1ca6ba9"
>>>>>>> 930131dd
            ],
            "version": "==2.5.0"
        },
        "pyflakes": {
            "hashes": [
                "sha256:17dbeb2e3f4d772725c777fabc446d5634d1038f234e77343108ce445ea69ce0",
                "sha256:d976835886f8c5b31d47970ed689944a0262b5f3afa00a5a7b4dc81e5449f8a2"
            ],
            "version": "==2.1.1"
        },
        "pyinstaller": {
            "hashes": [
                "sha256:a5a6e04a66abfcf8761e89a2ebad937919c6be33a7b8963e1a961b55cb35986b"
            ],
            "index": "pypi",
            "version": "==3.4"
        },
        "requests": {
            "hashes": [
                "sha256:11e007a8a2aa0323f5a921e9e6a2d7e4e67d9877e85773fba9ba6419025cbeb4",
                "sha256:9cf5292fcd0f598c671cfc1e0d7d1a7f13bb8085e9a590f48c010551dc6c4b31"
            ],
            "index": "pypi",
            "version": "==2.22.0"
        },
        "selenium": {
            "hashes": [
                "sha256:2d7131d7bc5a5b99a2d9b04aaf2612c411b03b8ca1b1ee8d3de5845a9be2cb3c",
                "sha256:deaf32b60ad91a4611b98d8002757f29e6f2c2d5fcaf202e1c9ad06d6772300d"
            ],
            "version": "==3.141.0"
        },
        "six": {
            "hashes": [
                "sha256:3350809f0555b11f552448330d0b52d5f24c91a322ea4a15ef22629740f3761c",
                "sha256:d16a0141ec1a18405cd4ce8b4613101da75da0e9a7aec5bdd4fa804d0e0eba73"
            ],
            "version": "==1.12.0"
        },
        "splinter": {
            "hashes": [
                "sha256:2d9f370536e6c1607824f5538e0bff9808bc02f086b07622b3790424dd3daff4",
                "sha256:5d9913bddb6030979c18d6801578813b02bbf8a03b43fb057f093228ed876d62"
            ],
            "index": "pypi",
            "version": "==0.10.0"
        },
        "urllib3": {
            "hashes": [
                "sha256:b246607a25ac80bedac05c6f282e3cdaf3afb65420fd024ac94435cabe6e18d1",
                "sha256:dbe59173209418ae49d485b87d1681aefa36252ee85884c31346debd19463232"
            ],
            "version": "==1.25.3"
        },
        "wxpython": {
            "hashes": [
                "sha256:0442b2bcdcd238875dccfdda5a9e9532167ab2385052fabbb00dd4596c2e2b3b",
                "sha256:450429975bef4f6f4fde1e4f54f3a593b5143fd5b1a719a51ba4c43a2783c4e7",
                "sha256:47fdfbfa4f904994ef563e7cc7444b93cb7281ce286dc449980f739782ca91fd",
                "sha256:5989b1398d694c269747cd9399241242fbabeef14097b8866725994342880554",
                "sha256:617775f3a770f2951b1bd7f555dd8d3d5fb47ce4eff05d62638dc367dfea230b",
                "sha256:95c9977feb518910278758cf2487c74bed1fa5fe767c4224ff3e74bec9f07a15",
                "sha256:a1a16df738a0a24727a27723bbfb527110ea88b1eb277b63890f5338b5c651eb",
                "sha256:aaaebee4833004681b49d949ad11fedd5ee734db0b108a185776e3dd8298736e",
                "sha256:b2d54445614b6f13952789b4f1b9fb2117160afdd17a1af3b651cad83e2039ca",
                "sha256:b8041a28f71a14e690a4909120eb81aadfbb5133df1c73f16dcb4aeef737664d",
                "sha256:d5dd2da466a351838fd81b9c3b7a116edc0755d6e90e258d3d7be27a284c0825",
                "sha256:e059c4eb45d86b7b9d8b46c0a68c232feb787a9458b867f6f0e2478cac2eb1aa",
                "sha256:e25f3e78c855dcdf1338bc667a60ba4b652408e1024797a706a0207b66f2ed4e"
            ],
            "version": "==4.0.0b1"
        }
    },
    "develop": {}
}<|MERGE_RESOLUTION|>--- conflicted
+++ resolved
@@ -162,13 +162,8 @@
         },
         "pycodestyle": {
             "hashes": [
-<<<<<<< HEAD
                 "sha256:95a2219d12372f05704562a14ec30bc76b05a5b297b21a5dfe3f6fac3491ae56",
                 "sha256:e40a936c9a450ad81df37f549d676d127b1b66000a6c500caa2b085bc0ca976c"
-=======
-                "sha256:682256a5b318149ca0d2a9185d365d8864a768a28db66a84a2ea946bcc426766",
-                "sha256:6c4245ade1edfad79c3446fadfc96b0de2759662dc29d07d80a6f27ad1ca6ba9"
->>>>>>> 930131dd
             ],
             "version": "==2.5.0"
         },
